--- conflicted
+++ resolved
@@ -412,11 +412,7 @@
                                                            source_index='pages', target_index='session_text_region',
                                                            ignore_prov_errors=True)
                     tr.metadata['prov_url'] = prov_url
-<<<<<<< HEAD
-                    self.rep_es.index_session_text_region(tr)
-=======
                 self.rep_es.index_session_text_regions(session.text_regions)
->>>>>>> c1139e12
         except Exception as err:
             logger.error(err)
             logger.error('ERROR PARSING SESSIONS FOR INV_NUM', inv_num)
