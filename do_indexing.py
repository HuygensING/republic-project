from __future__ import annotations
import datetime
import glob
import gzip
import json
import logging
import logging.config
import multiprocessing
import os
from collections import defaultdict
from typing import Dict, Generator, List, Union


import sys

sys.path.append('/data/republic/site-packages')

import pagexml.model.physical_document_model as pdm
from elasticsearch.exceptions import ElasticsearchException
# from elasticsearch.exceptions import TransportError
from fuzzy_search.search.phrase_searcher import FuzzyPhraseSearcher
# import pagexml.parser as pagexml_parser

from republic.helper.utils import get_commit_version

import republic.download.republic_data_downloader as downloader
import republic.elastic.republic_elasticsearch as republic_elasticsearch
import republic.extraction.extract_resolution_metadata as extract_res
import republic.helper.pagexml_helper as pagexml_helper
import republic.model.republic_document_model as rdm
import republic.model.resolution_phrase_model as rpm
from republic.classification.line_classification import NeuralLineClassifier
from republic.helper.metadata_helper import get_per_page_type_index, map_text_page_nums
from republic.helper.model_loader import load_line_break_detector
from republic.helper.pagexml_helper import json_to_pagexml_page
from republic.helper.utils import get_project_dir
from republic.model.inventory_mapping import get_inventories_by_year, get_inventory_by_num
from republic.model.republic_text_annotation_model import make_session_text_version

import republic.parser.logical.printed_resolution_parser as printed_res_parser
import republic.parser.logical.handwritten_resolution_parser as hand_res_parser
import republic.parser.pagexml.republic_pagexml_parser as pagexml_parser
import republic.parser.pagexml.republic_page_parser as page_parser
from republic.parser.logical.generic_session_parser import make_session
from republic.parser.logical.handwritten_session_parser import get_handwritten_sessions
from republic.parser.logical.handwritten_resolution_parser import make_opening_searcher
from republic.parser.logical.printed_session_parser import get_printed_sessions

# logging.config.dictConfig({
#     'version': 1,
#     'disable_existing_loggers': True,
# })
logger = logging.getLogger(__name__)


def setup_logger(my_logger: logging.Logger, log_file: str, formatter: logging.Formatter,
                 level=logging.WARNING):
    """To setup as many loggers as you want.

    adapted from https://stackoverflow.com/questions/11232230/logging-to-two-files-with-different-settings
    """

    handler = logging.FileHandler(log_file)
    handler.setFormatter(formatter)

    my_logger.setLevel(level)
    my_logger.addHandler(handler)


def zip_exists(inv_num: int, ocr_type: str, base_dir: str):
    out_file = downloader.get_output_filename(inv_num, ocr_type, base_dir)
    if os.path.isfile(out_file):
        return True
    else:
        return False


def get_text_type(inv_num: int) -> str:
    return 'printed' if 400 <= inv_num <= 456 or 3760 <= inv_num <= 3864 else 'handwritten'


def get_pages(inv_num: int, indexer: Indexer) -> List[pdm.PageXMLPage]:
    if os.path.exists(f"{indexer.base_dir}/pages") is False:
        os.mkdir(f"{indexer.base_dir}/pages")
    pages_file = f"{indexer.base_dir}/pages/{inv_num}.jsonl.gz"
    if os.path.exists(pages_file):
        logger_string = f"Reading pages from file for inventory {inv_num}"
        logger.info(logger_string)
        print(logger_string)
        with gzip.open(pages_file, 'rt') as fh:
            pages = []
            for line in fh:
                page_json = json.loads(line)
                page = json_to_pagexml_page(page_json)
                pages.append(page)
        return pages
    else:
        logger_string = f"Downloading pages from ES index for inventory {inv_num}"
        logger.info(logger_string)
        print(logger_string)
        pages = indexer.rep_es.retrieve_inventory_resolution_pages(inv_num)
        with gzip.open(pages_file, 'wt') as fh:
            for page in pages:
                page_string = json.dumps(page.json)
                fh.write(f"{page_string}\n")
        return pages


def get_session_starts(inv_id: str):
    project_dir = get_project_dir()
    print(f"do_indexing.get_session_starts - project_dir: {project_dir}")
    session_starts_file = os.path.join(project_dir, f"ground_truth/sessions/session_starts-{inv_id}.json")
    print(f"do_indexing.get_session_starts - session_starts_file: {session_starts_file}")

    if os.path.exists(session_starts_file):
        with open(session_starts_file, 'rt') as fh:
            return json.load(fh)
    else:
        return None


class Indexer:

    def __init__(self, host_type: str, base_dir: str = 'data'):
        self.host_type = host_type
        self.base_dir = base_dir
        self.sessions_json_dir = f'{base_dir}/sessions/sessions_json'
        if os.path.exists(f'{base_dir}/sessions') is False:
            os.mkdir(f'{base_dir}/sessions')
        if os.path.exists(self.sessions_json_dir) is False:
            os.mkdir(f'{base_dir}/sessions/sessions_json')
        self.rep_es = republic_elasticsearch.initialize_es(host_type=host_type, timeout=60)

    def set_indexes(self, indexing_step: str, indexing_label: str):
<<<<<<< HEAD
        if indexing_step in {'resolution_metadata', 'attendance_list_spans'} and indexing_label is not None:
=======
        print(f'Indexer.set_indexes - indexing_step: {indexing_step}')
        print(f'Indexer.set_indexes - indexing_label: {indexing_label}')
        if indexing_step in {'resolution_metadata', 'attendance_list_spans'}:
>>>>>>> e159ced0
            self.rep_es.config['resolutions_index'] = f"{self.rep_es.config['resolutions_index']}_{indexing_label}"
            print(f"Indexer.set_indexes - setting resolutions_index index "
                  f"name to {self.rep_es.config['resolutions_index']}")
            return None
        elif indexing_step == 'full_resolutions' and indexing_label is None:
            self.rep_es.config['resolutions_index'] = 'full_resolutions'
<<<<<<< HEAD
        if indexing_label is None:
=======
            print(f"Indexer.set_indexes - setting resolutions_index index "
                  f"name to {self.rep_es.config['resolutions_index']}")
        if indexing_label is None:
            print(f'Indexer.set_indexes - indexing_label is None: {indexing_label}')
>>>>>>> e159ced0
            return None
        for key in self.rep_es.config:
            if key.startswith("session") and key.endswith("_index"):
                self.rep_es.config[key] = f"{self.rep_es.config[key]}_{indexing_label}"
                print(f'Indexer.set_indexes - setting {key} index name to {self.rep_es.config[key]}')
            elif key.startswith(indexing_step) and key.endswith("_index"):
                self.rep_es.config[key] = f"{self.rep_es.config[key]}_{indexing_label}"
                print(f'Indexer.set_indexes - setting {key} index name to {self.rep_es.config[key]}')

    def has_sections(self, inv_num: int):
        inv_metadata = self.rep_es.retrieve_inventory_metadata(inv_num)
        return "sections" in inv_metadata

    def index_session_resolutions(self, session: rdm.Session,
                                  opening_searcher: FuzzyPhraseSearcher,
                                  verb_searcher: FuzzyPhraseSearcher) -> None:
        for resolution in printed_res_parser.get_session_resolutions(session, opening_searcher, verb_searcher):
            self.rep_es.index_resolution(resolution)

    def do_downloading(self, inv_num: int, year_start: int, year_end: int):
        logger.info(f"Downloading pagexml zip file for inventory {inv_num} (years {year_start}-{year_end})...")
        print(f"Downloading pagexml zip file for inventory {inv_num} (years {year_start}-{year_end})...")
        ocr_type = "pagexml"
        downloader.download_inventory(inv_num, ocr_type, self.base_dir)

    def do_scan_indexing_pagexml(self, inv_num: int, year_start: int, year_end: int):
        logger.info(f"Indexing pagexml scans for inventory {inv_num} (years {year_start}-{year_end})...")
        print(f"Indexing pagexml scans for inventory {inv_num} (years {year_start}-{year_end})...")
        for si, scan in enumerate(self.rep_es.retrieve_text_repo_scans_by_inventory(inv_num)):
            try:
                logger.info('do_scan_indexing_pagexml - indexing scan', scan.id)
                print('do_scan_indexing_pagexml - indexing scan', scan.id)
                self.rep_es.index_scan(scan)
            except ZeroDivisionError:
                logger.error("ZeroDivisionError for scan", scan.id)
                print("ZeroDivisionError for scan", scan.id)

    def do_page_indexing_pagexml(self, inv_num: int, year_start: int, year_end: int):
        logger.info(f"Indexing pagexml pages for inventory {inv_num} (years {year_start}-{year_end})...")
        print(f"Indexing pagexml pages for inventory {inv_num} (years {year_start}-{year_end})...")
        try:
            inv_metadata = self.rep_es.retrieve_inventory_metadata(inv_num)
        except ValueError:
            logger.info(f"Skipping page indexing for inventory {inv_num} (years {year_start}-{year_end})...")
            print(f"Skipping page indexing for inventory {inv_num} (years {year_start}-{year_end})...")
            return None
        page_type_index = get_per_page_type_index(inv_metadata)
        text_page_num_map = map_text_page_nums(inv_metadata)
        page_count = 0
        num_scans = inv_metadata['num_scans']
        nlc_gysbert = None
        if inv_num < 3760 or inv_num > 3864:
            model_dir = 'data/models/neural_line_classification/nlc_gysbert_model'
            nlc_gysbert = NeuralLineClassifier(model_dir)
        for si, scan in enumerate(self.rep_es.retrieve_inventory_scans(inv_num)):
            try:
                pages = pagexml_parser.split_pagexml_scan(scan, page_type_index, debug=0)
            except Exception as err:
                logger.error(err)
                logger.info('Error splitting pages of scan', scan.id)
                print('Error splitting pages of scan', scan.id)
                raise
            for page in pages:
                page_count += 1
                if page.metadata['page_num'] in text_page_num_map:
                    page_num = page.metadata['page_num']
                    page.metadata['text_page_num'] = text_page_num_map[page_num]['text_page_num']
                    page.metadata['skip'] = text_page_num_map[page_num]['skip']
                    if text_page_num_map[page_num]['problem'] is not None:
                        page.metadata['problem'] = text_page_num_map[page_num]['problem']
                if page_type_index is None:
                    page.add_type('unknown')
                    page.metadata['type'] = [ptype for ptype in page.type]
                elif page.metadata['page_num'] not in page_type_index:
                    page.add_type("empty_page")
                    page.metadata['type'] = [ptype for ptype in page.type]
                    page.metadata['skip'] = True
                    # print("page without page_num:", page.id)
                    # print("\tpage stats:", page.stats)
                else:
                    page_types = page_type_index[page.metadata['page_num']]
                    if isinstance(page_types, str):
                        page_types = [page_types]
                    for page_type in page_types:
                        page.add_type(page_type)
                    page.metadata['type'] = [ptype for ptype in page.type]
                predicted_line_class = nlc_gysbert.classify_page_lines(page) if nlc_gysbert else {}
                for tr in page.get_all_text_regions():
                    for line in tr.lines:
                        line.metadata['text_region_id'] = tr.id
                        if line.id in predicted_line_class:
                            line.metadata['line_class'] = predicted_line_class[line.id]
                        else:
                            line.metadata['line_class'] = 'unknown'
                logger.info(f'indexing page {page_count} (scan count {si+1} of {num_scans}) with id {page.id}')
                print(f'indexing page {page_count} (scan count {si+1} of {num_scans}) with id {page.id}')
                prov_url = self.rep_es.post_provenance([scan.id], [page.id], 'scans', 'pages')
                page.metadata['provenance_url'] = prov_url
                self.rep_es.index_page(page)
            if (si+1) % 100 == 0:
                logger.info(si+1, "scans processed")
                print(si+1, "scans processed")

    def do_page_type_indexing_pagexml(self, inv_num: int, year_start: int, year_end: int):
        logger.info(f"Updating page types for inventory {inv_num} (years {year_start}-{year_end})...")
        print(f"Updating page types for inventory {inv_num} (years {year_start}-{year_end})...")
        inv_metadata = self.rep_es.retrieve_inventory_metadata(inv_num)
        pages = self.rep_es.retrieve_inventory_pages(inv_num)
        self.rep_es.add_pagexml_page_types(inv_metadata, pages)
        resolution_page_offset = 0
        for offset in inv_metadata["type_page_num_offsets"]:
            if offset["page_type"] == "resolution_page":
                resolution_page_offset = offset["page_num_offset"]
        # print(inv_num, "resolution_page_offset:", resolution_page_offset)
        pages = self.rep_es.retrieve_inventory_resolution_pages(inv_num)
        for page in sorted(pages, key=lambda x: x["metadata"]["page_num"]):
            type_page_num = page.metadata["page_num"] - resolution_page_offset + 1
            if type_page_num <= 0:
                page.metadata["page_type"].remove("resolution_page")
            else:
                page.metadata["type_page_num"] = type_page_num
            self.rep_es.index_page(page)

    def download_pages(self, inv_num: int, year_start: int, year_end: int):
        logger_string = f"Downloading PageXML pages for " \
                        f"inventory {inv_num} (years {year_start}-{year_end})..."
        logger.info(logger_string)
        print(f"Getting PageXML sessions from pages for inventory {inv_num} (years {year_start}-{year_end})...")
        get_pages(inv_num, self)

    def get_sessions_from_pages(self, inv_num: int, year_start: int, year_end: int, from_starts: bool = False):
        logger_string = f"Getting PageXML sessions from pages for inventory {inv_num} " \
                        f"(years {year_start}-{year_end})..."
        logger.info(logger_string)
        print(f"Getting PageXML sessions from pages for inventory {inv_num} (years {year_start}-{year_end})...")

        inv_metadata = get_inventory_by_num(inv_num)
        inv_id = inv_metadata['inventory_id']
        text_type = get_text_type(inv_num)
        if from_starts is True:
            session_starts = get_session_starts(inv_id)
            if session_starts is None:
                logger.warning(f"WARNING - No sessions starts for inventory {inv_num}")
                print(f"WARNING - No sessions starts for inventory {inv_num}")
                return None
        else:
            session_starts = None

        pages = get_pages(inv_num, self)
        pages.sort(key=lambda page: page.metadata['page_num'])
        pages = [page for page in pages if "skip" not in page.metadata or page.metadata["skip"] is False]

        get_session_func = get_printed_sessions if text_type == 'printed' else get_handwritten_sessions
        # use_token_searcher = True if text_type == 'printed' else False
        # include_variants not yet implemented in FuzzyTokenSearcher so use FuzzyPhraseSearcher
        use_token_searcher = False
        prev_session = None
        try:
            for session in get_session_func(inv_metadata['inventory_id'], pages,
                                            session_starts=session_starts,
                                            use_token_searcher=use_token_searcher):
                yield session
                prev_session = session
        except Exception as err:
            logger_string = f'last successful session: {prev_session.id}'
            logger.info(logger_string)
            logger.info(prev_session.stats)
            logger.info(err)
            print(f"Error getting {text_type} {inv_num} session after {prev_session.id}")
            raise

    def write_sessions_to_files(self, inv_num: int, year_start: int, year_end: int):
        logger_string = f"Writing PageXML sessions for inventory {inv_num} (years {year_start}-{year_end})..."
        logger.info(logger_string)
        print(f"Writing PageXML sessions for inventory {inv_num} (years {year_start}-{year_end})...")
        session_inv_dir = f'{self.sessions_json_dir}/{inv_num}'
        if os.path.exists(session_inv_dir) is False:
            os.mkdir(session_inv_dir)
        for mi, session in enumerate(self.get_sessions_from_pages(inv_num, year_start, year_end)):
            logger_string = 'session received from get_sessions:', session.id
            logger.info(logger_string)
            print('session received from get_sessions:', session.id)
            date_string = None
            for match in session.evidence:
                if match.has_label('session_date'):
                    date_string = match.string
            logger_string = f'\tdate string: {date_string}'
            logger.info(logger_string)
            print('\tdate string:', date_string)
            json_file = os.path.join(session_inv_dir, f"session-{session.date.isoformat()}.json.gz")
            with gzip.open(json_file, 'wt') as fh:
                json.dump(session.json, fh)

    def get_sessions_from_files(self, inv_num: int, year_start: int, year_end: int):
        logger.info(f"Getting PageXML sessions from pages for inventory {inv_num} (years {year_start}-{year_end})...")
        print(f"Getting PageXML sessions from pages for inventory {inv_num} (years {year_start}-{year_end})...")
        session_inv_dir = f'{self.sessions_json_dir}/{inv_num}'
        if os.path.exists(session_inv_dir) is False:
            return None
        session_files = glob.glob(os.path.join(session_inv_dir, 'session-*.json.gz'))
        for session_file in sorted(session_files):
            with gzip.open(session_file, 'rt') as fh:
                session = json.load(fh)
                yield rdm.json_to_republic_session(session)

    def do_session_lines_indexing(self, inv_num: int, year_start: int, year_end: int):
        logger.info(f"Indexing PageXML sessions for inventory {inv_num} (years {year_start}-{year_end})...")
        print(f"Indexing PageXML sessions for inventory {inv_num} (years {year_start}-{year_end})...")
        inv_metadata = self.rep_es.retrieve_inventory_metadata(inv_num)
        if "period_start" not in inv_metadata:
            return None
        for session in self.get_sessions_from_files(inv_num, year_start, year_end):
            source_ids = session.metadata['page_ids']
            try:
                prov_url = self.rep_es.post_provenance(source_ids=source_ids, target_ids=[session.id],
                                                       source_index='pages', target_index='session_lines')
                session.metadata['prov_url'] = prov_url
                logger.info('indexing session from files', session.id)
                print('indexing session from files', session.id)
                self.rep_es.index_session_with_lines(session)
            except ElasticsearchException as error:
                logger.info(session.id)
                logger.info(session.stats)
                logger.info(error)
                print(f"Error indexing session_with_lines {session.id}")
                continue

    def do_session_text_indexing(self, inv_num: int, year_start: int, year_end: int):
        logger.info(f"Indexing PageXML sessions for inventory {inv_num} (years {year_start}-{year_end})...")
        print(f"Indexing PageXML sessions for inventory {inv_num} (years {year_start}-{year_end})...")
        for mi, session in enumerate(self.rep_es.retrieve_inventory_sessions_with_lines(inv_num)):
            logger.info('indexing session text for session', session.id)
            print('indexing session text for session', session.id)
            resolutions = self.rep_es.retrieve_resolutions_by_session_id(session.id)
            # for res in resolutions:
            #     print(res.id, res.metadata['type'])
            session_text_doc = make_session_text_version(session, resolutions)
            self.rep_es.index_session_with_text(session_text_doc)

    def do_session_indexing(self, inv_num: int, year_start: int, year_end: int, from_files: bool = False,
                            from_starts: bool = False):
        logger.info(f"Indexing PageXML sessions for inventory {inv_num} (years {year_start}-{year_end})...")
        print(f"Indexing PageXML sessions for inventory {inv_num} (years {year_start}-{year_end})...")
        inv_metadata = get_inventory_by_num(inv_num)
        text_type = get_text_type(inv_num)
        errors = []
        if from_files is True:
            get_session_gen = self.get_sessions_from_files(inv_num, year_start, year_end)
        else:
            get_session_gen = self.get_sessions_from_pages(inv_num, year_start, year_end, from_starts=from_starts)
        try:
            for session in get_session_gen:
                session_json = make_session(inv_metadata, session.date_metadata, session.metadata['session_num'],
                                            text_type, session.text_regions)
                logger.info(f'indexing {text_type} session {session.id} with date {session.date.isoformat()}')
                print(f'indexing {text_type} session {session.id} with date {session.date.isoformat()}')
                prov_url = self.rep_es.post_provenance(source_ids=session_json['page_ids'], target_ids=[session.id],
                                                       source_index='pages', target_index='session_metadata',
                                                       ignore_prov_errors=True)
                print(f'\tsession has {len(session.text_regions)} text regions')
                session_json['metadata']['prov_url'] = prov_url
                session.metadata['prov_url'] = prov_url
                self.rep_es.index_session_metadata(session_json)
                for tr in session.text_regions:
                    prov_url = self.rep_es.post_provenance(source_ids=[tr.metadata['page_id']], target_ids=[tr.id],
                                                           source_index='pages', target_index='session_text_region',
                                                           ignore_prov_errors=True)
                    tr.metadata['prov_url'] = prov_url
                self.rep_es.index_session_text_regions(session.text_regions)
        except Exception as err:
            logger.error(err)
            logger.error('ERROR PARSING SESSIONS FOR INV_NUM', inv_num)
            errors.append(err)
            print(err)
            print('ERROR PARSING SESSIONS FOR INV_NUM', inv_num)
            # raise
        error_label = f"{len(errors)} errors" if len(errors) > 0 else "no errors"
        logger.info(f"finished indexing sessions of inventory {inv_num} with {error_label}")
        print(f"finished indexing sessions of inventory {inv_num} with {error_label}")

    def get_inventory_sessions(self, inv_num: int) -> Generator[rdm.Session, None, None]:
        inv_session_metas = self.rep_es.retrieve_inventory_session_metadata(inv_num)
        inv_session_trs = defaultdict(list)
        for tr in self.rep_es.retrieve_inventory_session_text_regions(inv_num):
            if 'session_id' not in tr.metadata:
                continue
            inv_session_trs[tr.metadata['session_id']].append(tr)
        for session_meta in inv_session_metas:
            try:
                session_id = session_meta['id']
                if session_id not in inv_session_trs:
                    print(f're-indexing text regions for session {session_id}')
                    session_trs_json = self.rep_es.retrieve_session_trs_by_metadata(session_meta)
                    session_trs = [pagexml_helper.json_to_pagexml_text_region(tr_json) for tr_json in session_trs_json]
                    for tr in session_trs:
                        tr.metadata['inventory_num'] = session_meta['metadata']['inventory_num']
                        tr.metadata['session_id'] = session_id
                        for line in tr.lines:
                            line.metadata['inventory_num'] = session_meta['metadata']['inventory_num']
                    self.rep_es.index_bulk_docs('session_text_regions', [tr.json for tr in session_trs])
                    inv_session_trs[session_id] = session_trs
                session = rdm.Session(doc_id=session_meta['id'], session_data=session_meta,
                                      text_regions=inv_session_trs[session_meta['id']])
                yield session
            except (TypeError, KeyError) as err:
                logger.error(f"Error generation session {session_meta['id']} from metadata and text regions")
                logger.error(err)
                raise

    def do_printed_resolution_indexing(self, inv_num: int, year_start: int, year_end: int):
        logger.info(f"Indexing PageXML resolutions for inventory {inv_num} (years {year_start}-{year_end})...")
        print(f"Indexing PageXML resolutions for inventory {inv_num} (years {year_start}-{year_end})...")
        opening_searcher, verb_searcher = printed_res_parser.configure_resolution_searchers()
        has_error = False
        line_break_detector = load_line_break_detector()
        self.rep_es.delete_by_inventory(inv_num, self.rep_es.config['resolutions_index'])
        errors = []
        for session in self.get_inventory_sessions(inv_num):
            logger.info(f"indexing resolutions for session {session.id}")
            print(f"indexing resolutions for session {session.id}")
            if "index_timestamp" not in session.metadata:
                self.rep_es.es_anno.delete(index="session_lines", id=session.id)
                logger.info("DELETING SESSION WITH ID", session.id)
                print("DELETING SESSION WITH ID", session.id)
                continue
            try:
                for resolution in printed_res_parser.get_session_resolutions(session, opening_searcher,
                                                                             verb_searcher,
                                                                             line_break_detector=line_break_detector):
                    try:
                        prov_url = self.rep_es.post_provenance(source_ids=[session.id], target_ids=[resolution.id],
                                                               source_index='session_lines', target_index='resolutions',
                                                               ignore_prov_errors=True)
                    except Exception as err:
                        logger.error(f'Error posting provenance for resolution {resolution.id}')
                        logger.error(err)
                        errors.append(err)
                        prov_url = None
                    resolution.metadata['prov_url'] = prov_url
                    logger.info(f"indexing resolution {resolution.id}")
                    self.rep_es.index_resolution(resolution)
            except (TypeError, KeyError) as err:
                errors.append(err)
                logging.error('Error parsing resolutions for inv_num', inv_num)
                logging.error(err)
                # pass
                raise
        error_label = f"{len(errors)} errors" if len(errors) > 0 else "no errors"
        logger.info(f"finished indexing printed resolutions of inventory {inv_num} with {error_label}")
        print(f"finished indexing printed resolutions of inventory {inv_num} with {error_label}")
        for err in errors:
            print(err)

    def do_handwritten_resolution_indexing(self, inv_num: int, year_start: int, year_end: int):
        logger.info(f"Indexing handwritten PageXML resolutions for inventory {inv_num} "
                    f"(years {year_start}-{year_end})...")
        print(f"Indexing handwritten PageXML resolutions for inventory {inv_num} (years {year_start}-{year_end})...")
        opening_searcher = make_opening_searcher(year_start, year_end, debug=0)
        has_error = False
        errors = []
        for session in self.get_inventory_sessions(inv_num):
            try:
                # print('session_meta["id"]:', session_meta['id'])
                print('session.id:', session.id, '\tnum text_regions:', len(session.text_regions))
                for resolution in hand_res_parser.get_session_resolutions(session, opening_searcher, debug=1):
                    source_ids = [session.id] + [tr.id for tr in session.text_regions]
                    prov_url = self.rep_es.post_provenance(source_ids=source_ids,
                                                           target_ids=[resolution.id],
                                                           source_index='session_metadata', target_index='resolutions',
                                                           ignore_prov_errors=True)
                    resolution.metadata['prov_url'] = prov_url
                    self.rep_es.index_resolution(resolution)
                    print('indexing handwritten resolution', resolution.id)
                    # self.rep_es.es_anno.index(index=res_index, id=res.id, document=res.json)
            except Exception as err:
                print('ERROR PARSING RESOLUTIONS FOR INV_NUM', inv_num)
                logging.error('Error parsing resolutions for inv_num', inv_num)
                logging.error(err)
                print(err)
                errors.append(err)
                raise
        error_label = f"{len(errors)} errors" if len(errors) > 0 else "no errors"
        logger.info(f"finished indexing printed resolutions of inventory {inv_num} with {error_label}")
        print(f"finished indexing printed resolutions of inventory {inv_num} with {error_label}")
        for err in errors:
            print(err)

    def do_resolution_indexing(self, inv_num: int, year_start: int, year_end: int):
        self.rep_es.delete_by_inventory(inv_num, self.rep_es.config['resolutions_index'])
        if 3760 <= inv_num <= 3864 or 400 <= inv_num <= 456:
            self.do_printed_resolution_indexing(inv_num, year_start, year_end)
        else:
            self.do_handwritten_resolution_indexing(inv_num, year_start, year_end)

    def do_resolution_phrase_match_indexing(self, inv_num: int, year_start: int, year_end: int):
        logger.info(f"Indexing PageXML resolution phrase matches for inventory "
                    f"{inv_num} (years {year_start}-{year_end})...")
        print(f"Indexing PageXML resolution phrase matches for inventory {inv_num} (years {year_start}-{year_end})...")
        searcher = printed_res_parser.make_resolution_phrase_model_searcher()
        for resolution in self.rep_es.scroll_inventory_resolutions(inv_num):
            print('indexing phrase matches for resolution', resolution.metadata['id'])
            num_paras = len(resolution.paragraphs)
            num_matches = 0
            for paragraph in resolution.paragraphs:
                doc = {'id': paragraph.metadata['id'], 'text': paragraph.text}
                for match in searcher.find_matches(doc):
                    self.rep_es.index_resolution_phrase_match(match, resolution)
                    num_matches += 1
                    self.rep_es.index_resolution_phrase_match(match, resolution)
            print(f'\tparagraphs: {num_paras}\tnum matches: {num_matches}')

    def do_resolution_metadata_indexing(self, inv_num: int, year_start: int, year_end: int):
        logger.info(f"Indexing PageXML resolution metadata for inventory {inv_num} (years {year_start}-{year_end})...")
        print(f"Indexing PageXML resolution metadata for inventory {inv_num} (years {year_start}-{year_end})...")
        errors = []
        searcher = printed_res_parser.make_resolution_phrase_model_searcher()
        relative_path = rpm.__file__.split("republic-project/")[-1]
        repo_url = 'https://github.com/HuygensING/republic-project'
        phrase_file = f'{repo_url}/blob/{get_commit_version()}/{relative_path}'
        prop_searchers = extract_res.generate_proposition_searchers()
        for resolution in self.rep_es.scroll_inventory_resolutions(inv_num):
            try:
                phrase_matches = extract_res.extract_paragraph_phrase_matches(resolution.paragraphs[0],
                                                                              [searcher])
                new_resolution = extract_res.add_resolution_metadata(resolution, phrase_matches,
                                                                     prop_searchers['template'],
                                                                     prop_searchers['variable'])
                prov_url = self.rep_es.post_provenance(source_ids=[resolution.id], target_ids=[resolution.id],
                                                       source_index='resolutions', target_index='resolutions',
                                                       source_external_urls=[phrase_file],
                                                       why='Enriching resolution with metadata derived from '
                                                           'resolution phrases')
                if 'prov_url' not in new_resolution.metadata or new_resolution.metadata['prov_url'] is None:
                    new_resolution.metadata['prov_url'] = [prov_url]
                if isinstance(new_resolution.metadata['prov_url'], str):
                    new_resolution.metadata['prov_url'] = [new_resolution.metadata['prov_url']]
                if prov_url not in new_resolution.metadata['prov_url']:
                    new_resolution.metadata['prov_url'].append(prov_url)
                logger.info('\tadding resolution metadata for resolution', new_resolution.id)
                print('\tadding resolution metadata for resolution', new_resolution.id)
                self.rep_es.index_resolution(new_resolution)
            except Exception as err:
                errors.append(err)
                logger.error(err)
                logger.error(f'ERROR - do_resolution_metadata_indexing - resolution.id: {resolution.id}')
                print(f'ERROR - do_resolution_metadata_indexing - resolution.id: {resolution.id}')
                pass
                # raise
        error_label = f"{len(errors)} errors" if len(errors) > 0 else "no errors"
        logger.info(f"finished indexing resolution metadata of inventory {inv_num} with {error_label}")
        print(f"finished indexing resolution metadata of inventory {inv_num} with {error_label}")

    def do_resolution_metadata_indexing_old(self, inv_num: int, year_start: int, year_end: int):
        logger.info(f"Indexing PageXML resolution metadata for inventory {inv_num} (years {year_start}-{year_end})...")
        print(f"Indexing PageXML resolution metadata for inventory {inv_num} (years {year_start}-{year_end})...")
        prop_searchers = extract_res.generate_proposition_searchers()
        # proposition_searcher, template_searcher, variable_matcher = generate_proposition_searchers()
        skip_formulas = {
            'heeft aan haar Hoog Mog. voorgedragen',
            'heeft ter Vergadering gecommuniceert ',
            # 'ZYnde ter Vergaderinge geëxhibeert vier Pasporten van',
            # 'hebben ter Vergaderinge ingebraght',
            # 'hebben ter Vergaderinge voorgedragen'
        }
        attendance = 0
        no_new = 0
        for ri, resolution in enumerate(self.rep_es.scroll_inventory_resolutions(inv_num)):
            if resolution.metadata['type'] == 'attendance_list':
                attendance += 1
                continue
            if len(resolution.evidence) == 0:
                logger.info('resolution without evidence:', resolution.metadata)
                print('resolution without evidence:', resolution.metadata)
            if resolution.evidence[0].phrase.phrase_string in skip_formulas:
                logger.info('skip formula:', resolution.id)
                print('skip formula:', resolution.id)
                # print(resolution.paragraphs[0].text)
                # print(resolution.evidence[0])
                # print()
                # continue
            phrase_matches = extract_res.get_paragraph_phrase_matches(self.rep_es, resolution)
            new_resolution = extract_res.add_resolution_metadata(resolution, phrase_matches,
                                                                 prop_searchers['template'],
                                                                 prop_searchers['variable'])
            if not new_resolution:
                no_new += 1
                continue
            # print(new_resolution.metadata)
            if (ri+1) % 100 == 0:
                logger.info(ri+1, 'resolutions parsed\t', attendance, 'attendance lists\t', no_new, 'non-metadata')
                print(ri+1, 'resolutions parsed\t', attendance, 'attendance lists\t', no_new, 'non-metadata')
            try:
                self.rep_es.index_resolution_metadata(new_resolution)
                self.rep_es.index_resolution(new_resolution)
            except Exception as err:
                logger.error(err)
                logger.error('issue with resolution metadata:\n', json.dumps(new_resolution.metadata, indent=4))
                print('issue with resolution metadata:\n', json.dumps(new_resolution.metadata, indent=4))
                raise

    def do_inventory_attendance_list_indexing(self, inv_num: int, year_start: int, year_end: int):
        logger.info(f"Indexing attendance lists with spans for inventory {inv_num} (years {year_start}-{year_end})...")
        print(f"Indexing attendance lists with spans for inventory {inv_num} (years {year_start}-{year_end})...")
        errors = []
        # print('do_inventory_attendance_list_indexing - index:', self.rep_es.config['resolutions_index'])
        import run_attendancelist
        for year in range(year_start, year_end + 1):
            try:
                att_spans_year = run_attendancelist.run(self.rep_es.es_anno, year, outdir=None,
                                                        verbose=True, tofile=False,
                                                        source_index=self.rep_es.config['resolutions_index'])
                if att_spans_year is None:
                    return None
                for span_list in att_spans_year:
                    # print(span_list['metadata']['zittingsdag_id'])
                    # print(span_list['spans'])
                    att_id = f'{span_list["metadata"]["zittingsdag_id"]}-attendance_list'
                    att_list = self.rep_es.retrieve_attendance_list_by_id(att_id)
                    att_list.attendance_spans = span_list["spans"]
                    print(f"re-indexing attendance list {att_list.id} with {len(span_list['spans'])} spans")
                    self.rep_es.index_attendance_list(att_list)
            except Exception as err:
                errors.append(err)
                logger.error(err)
                logger.error(f'Error - issue with attendance lists for year {year}')
                print(f'Error - issue with attendance lists for year {year}')
                raise
        error_label = f"{len(errors)} errors" if len(errors) > 0 else "no errors"
        logger.info(f"finished indexing attendance lists of inventory {inv_num} with {error_label}")
        print(f"finished indexing attendance lists of inventory {inv_num} with {error_label}")


def process_inventory(task: Dict[str, Union[str, int]]):
    log_file = f"indexing-{task['indexing_step']}-date-{datetime.date.today().isoformat()}.log"
    formatter = logging.Formatter('%(asctime)s\t%(levelname)s\t%(message)s')
    setup_logger(logger, log_file, formatter, level=logging.DEBUG)
    indexer = Indexer(task["host_type"], base_dir=task["base_dir"])
    print("TASK:", task)
    indexer.set_indexes(task["indexing_step"], task["index_label"])
    # print('process_inventory - index:', indexer.rep_es.config['resolutions_index'])
    if task["indexing_step"] == "download":
        indexer.do_downloading(task["inv_num"], task["year_start"], task["year_end"])
    elif task["indexing_step"] == "download_pages":
        indexer.download_pages(task["inv_num"], task["year_start"], task["year_end"])
    elif task["indexing_step"] == "scans_pages":
        indexer.do_scan_indexing_pagexml(task["inv_num"], task["year_start"], task["year_end"])
        indexer.do_page_indexing_pagexml(task["inv_num"], task["year_start"], task["year_end"])
    elif task["indexing_step"] == "scans":
        indexer.do_scan_indexing_pagexml(task["inv_num"], task["year_start"], task["year_end"])
    elif task["indexing_step"] == "pages":
        indexer.do_page_indexing_pagexml(task["inv_num"], task["year_start"], task["year_end"])
    elif task["indexing_step"] == "page_types":
        indexer.do_page_type_indexing_pagexml(task["inv_num"], task["year_start"], task["year_end"])
    elif task["indexing_step"] == "session_files":
        indexer.get_sessions_from_pages(task["inv_num"], task["year_start"], task["year_end"])
    elif task["indexing_step"] == "session_lines":
        indexer.do_session_lines_indexing(task["inv_num"], task["year_start"], task["year_end"])
    elif task["indexing_step"] == "session_text":
        indexer.do_session_text_indexing(task["inv_num"], task["year_start"], task["year_end"])
    elif task["indexing_step"] == "sessions_write":
        indexer.write_sessions_to_files(task["inv_num"], task["year_start"], task["year_end"])
    elif task["indexing_step"] == "sessions_indexing_from_files":
        indexer.do_session_indexing(task["inv_num"], task["year_start"], task["year_end"], from_files=True)
    elif task["indexing_step"] == "sessions_indexing_from_pages":
        indexer.do_session_indexing(task["inv_num"], task["year_start"], task["year_end"], from_files=False,
                                    from_starts=False)
    elif task["indexing_step"] == "sessions_indexing_from_starts":
        indexer.do_session_indexing(task["inv_num"], task["year_start"], task["year_end"], from_files=False,
                                    from_starts=True)
    elif task["indexing_step"] == "resolutions":
        indexer.do_resolution_indexing(task["inv_num"], task["year_start"], task["year_end"])
    elif task["indexing_step"] == "handwritten_resolutions":
        indexer.rep_es.config['resolutions_index'] = 'handwritten_resolutions'
        indexer.do_resolution_indexing(task["inv_num"], task["year_start"], task["year_end"])
    elif task["indexing_step"] == "full_resolutions":
        # indexer.rep_es.config['resolutions_index'] = 'full_resolutions'
        indexer.do_resolution_indexing(task["inv_num"], task["year_start"], task["year_end"])
        indexer.do_resolution_metadata_indexing(task["inv_num"], task["year_start"], task["year_end"])
        indexer.do_inventory_attendance_list_indexing(task["inv_num"], task["year_start"], task["year_end"])
    elif task["indexing_step"] == "phrase_matches":
        indexer.do_resolution_phrase_match_indexing(task["inv_num"], task["year_start"], task["year_end"])
    elif task["indexing_step"] == "resolution_metadata":
        # indexer.rep_es.config['resolutions_index'] = 'full_resolutions'
        indexer.do_resolution_metadata_indexing(task["inv_num"], task["year_start"], task["year_end"])
    elif task["indexing_step"] == "attendance_list_spans":
        # indexer.rep_es.config['resolutions_index'] = 'full_resolutions'
        indexer.do_inventory_attendance_list_indexing(task["inv_num"], task["year_start"], task["year_end"])
    else:
        raise ValueError(f'Unknown task type {task["indexing_step"]}')
    print(f"Finished indexing {task['indexing_step']} for inventory {task['inv_num']}, "
          f"years {task['year_start']}-{task['year_end']}")


def parse_args():
    argv = sys.argv[1:]
    # Define the getopt parameters
    try:
        opts, args = getopt.getopt(argv, 's:e:i:n:l:b:', ['foperand', 'soperand'])
        start, end, indexing_step, num_processes, index_label = None, None, None, None, "staging"
        base_dir = 'data'
        for opt, arg in opts:
            if opt == '-n':
                num_processes = int(arg)
            if opt == '-s':
                start = int(arg)
            if opt == '-e':
                end = int(arg)
            if opt == '-i':
                indexing_step = arg
            if opt == '-l':
                index_label = arg
            if opt == '-b':
                base_dir = arg
        print(start, end, indexing_step, num_processes)
        if not start or not end or not indexing_step or not num_processes:
            print('usage: do_indexing.py -s <start_year> -e <end_year> -i <indexing_step> '
                  '-n <num_processes> -l <label_index_name> -b <base_dir>')
            sys.exit(2)
        indexing_steps = indexing_step.split(';')
        return start, end, indexing_steps, num_processes, index_label, base_dir
    except getopt.GetoptError as err:
        # Print something useful
        print('usage: do_indexing.py -s <start_year> -e <end_year> -i <indexing_step> -n <num_processes> '
              '(optional) -l <index_label> -b <base_dir>')
        print(err)
        sys.exit(2)


def get_tasks(start, end, indexing_step, index_label: str, host_type: str, base_dir: str) -> List[Dict[str, any]]:
    # Get the Git repository commit hash for keeping provenance
    commit_version = get_commit_version()

    if start in range(1576, 1797):

        tasks = []
        years = [year for year in range(start, end+1)]
        for year in years:
            for inv_map in get_inventories_by_year(year):
                task: Dict[str, any] = {
                    'year_start': inv_map['year_start'],
                    'year_end': inv_map['year_end'],
                    'indexing_step': indexing_step,
                    'index_label': index_label,
                    'host_type': host_type,
                    'base_dir': base_dir,
                    'commit': commit_version,
                    'inv_num': inv_map['inventory_num']
                }
                tasks.append(task)
        print(f'indexing {indexing_step} for years', years)
    elif start in range(3000, 5000):
        inv_nums = [inv_num for inv_num in range(start, end+1)]
        tasks = []
        for inv_num in range(start, end + 1):
            task = {
                "inv_num": inv_num,
                "indexing_step": indexing_step,
                'index_label': index_label,
                'host_type': host_type,
                'base_dir': base_dir,
                "commit": commit_version
            }
            tasks.append(task)

        for task in tasks:
            inv_map = get_inventory_by_num(task["inv_num"])
            if inv_map is None:
                print('No inventory metadata for inventory number', task['inv_num'])
                continue
            task["year_start"] = inv_map["year_start"]
            task["year_end"] = inv_map["year_end"]
        tasks = [task for task in tasks if 'year_start' in task and task['year_start'] is not None]
        print(f'indexing {indexing_step} for inventories', inv_nums)
    else:
        raise ValueError("Unknown start number, expecting 1576-1796 or 3760-3864")
    return tasks


def main():
    host_type = os.environ.get('REPUBLIC_HOST_TYPE')
    if not host_type:
        host_type = "external"
    # Get the arguments from the command-line except the filename
    start, end, indexing_steps, num_processes, index_label, base_dir = parse_args()
    # logging.basicConfig(filename=log_file, encoding='utf-8',
    #                     format='%(asctime)s\t%(levelname)s\t%(message)s', level=logging.DEBUG)

    for indexing_step in indexing_steps:
        tasks = get_tasks(start, end, indexing_step, index_label, host_type, base_dir)
        if num_processes > 1:
            with multiprocessing.Pool(processes=num_processes) as pool:
                # use a chunksize of 1 to ensure inventories are processed more or less in order.
                pool.map(process_inventory, tasks, 1)
        else:
            for task in tasks:
                process_inventory(task)
        if indexing_step == "session_lines":
            for task in tasks:
                indexer = Indexer(host_type, base_dir)
                indexer.do_session_lines_indexing(task["inv_num"], task["year_start"], task["year_end"])


if __name__ == "__main__":
    import getopt
    import sys

    main()<|MERGE_RESOLUTION|>--- conflicted
+++ resolved
@@ -131,36 +131,34 @@
             os.mkdir(f'{base_dir}/sessions/sessions_json')
         self.rep_es = republic_elasticsearch.initialize_es(host_type=host_type, timeout=60)
 
-    def set_indexes(self, indexing_step: str, indexing_label: str):
-<<<<<<< HEAD
+    def set_indexes(self, indexing_step: str, indexing_label: str, debug: int = 0):
+        if debug > 0:
+            print(f'Indexer.set_indexes - indexing_step: {indexing_step}')
+            print(f'Indexer.set_indexes - indexing_label: {indexing_label}')
         if indexing_step in {'resolution_metadata', 'attendance_list_spans'} and indexing_label is not None:
-=======
-        print(f'Indexer.set_indexes - indexing_step: {indexing_step}')
-        print(f'Indexer.set_indexes - indexing_label: {indexing_label}')
-        if indexing_step in {'resolution_metadata', 'attendance_list_spans'}:
->>>>>>> e159ced0
             self.rep_es.config['resolutions_index'] = f"{self.rep_es.config['resolutions_index']}_{indexing_label}"
-            print(f"Indexer.set_indexes - setting resolutions_index index "
-                  f"name to {self.rep_es.config['resolutions_index']}")
+            if debug > 0:
+                print(f"Indexer.set_indexes - setting resolutions_index index "
+                      f"name to {self.rep_es.config['resolutions_index']}")
             return None
         elif indexing_step == 'full_resolutions' and indexing_label is None:
             self.rep_es.config['resolutions_index'] = 'full_resolutions'
-<<<<<<< HEAD
+            if debug > 0:
+                print(f"Indexer.set_indexes - setting resolutions_index index "
+                      f"name to {self.rep_es.config['resolutions_index']}")
         if indexing_label is None:
-=======
-            print(f"Indexer.set_indexes - setting resolutions_index index "
-                  f"name to {self.rep_es.config['resolutions_index']}")
-        if indexing_label is None:
-            print(f'Indexer.set_indexes - indexing_label is None: {indexing_label}')
->>>>>>> e159ced0
+            if debug > 0:
+                print(f'Indexer.set_indexes - indexing_label is None: {indexing_label}')
             return None
         for key in self.rep_es.config:
             if key.startswith("session") and key.endswith("_index"):
                 self.rep_es.config[key] = f"{self.rep_es.config[key]}_{indexing_label}"
-                print(f'Indexer.set_indexes - setting {key} index name to {self.rep_es.config[key]}')
+                if debug > 0:
+                    print(f'Indexer.set_indexes - setting {key} index name to {self.rep_es.config[key]}')
             elif key.startswith(indexing_step) and key.endswith("_index"):
                 self.rep_es.config[key] = f"{self.rep_es.config[key]}_{indexing_label}"
-                print(f'Indexer.set_indexes - setting {key} index name to {self.rep_es.config[key]}')
+                if debug > 0:
+                    print(f'Indexer.set_indexes - setting {key} index name to {self.rep_es.config[key]}')
 
     def has_sections(self, inv_num: int):
         inv_metadata = self.rep_es.retrieve_inventory_metadata(inv_num)
