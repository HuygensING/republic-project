--- conflicted
+++ resolved
@@ -1,10 +1,7 @@
 # Git tutorial
 
-<<<<<<< HEAD
 Git is a content management system, but not in the usual way you might expect from well-known Content Management Systems (CMS) like Wordpress or Drupal, or well-known file-sharing systems like Dropbox or Box. For this reason, Git is called a *content tracker*.
-=======
 Git is a content management system, but not in the usual way you would expect from well-known Content Management Systems (CMS) like Wordpress or Drupal, or well-known file-sharing systems like Dropbox or Box. For this reason, Git is called a *content tracker*.
->>>>>>> 2f619ffa
 
 What is needed to get started:
 
