--- conflicted
+++ resolved
@@ -233,14 +233,7 @@
     Adding 3.1 features
 
 ```
-<<<<<<< HEAD
-
-ljo@bakunin ~/filer/fps-gbg/NEH-institute-2017-git$> git co master
-Växlade till grenen "master"
-Din gren är à jour med "origin/master".
- 
-* In old master ...
-=======
+
 ```bash
 ljo@bakunin ~/filer/fps-gbg/NEH-institute-2017-git$> git branch show-merge-issues 
 ljo@bakunin ~/filer/fps-gbg/NEH-institute-2017-git$> git br -a
@@ -285,5 +278,4 @@
 
 ```
 
-So still on show-merge-issues branch ...
->>>>>>> 635bc8b9
+So still on show-merge-issues branch ...