--- conflicted
+++ resolved
@@ -1,11 +1,7 @@
 {
     "_meta": {
         "hash": {
-<<<<<<< HEAD
-            "sha256": "691a680bca6c7d3fae002b0ccb2a06cd0fcbcff2378245e886b6cf132eb6a1bf"
-=======
             "sha256": "d7d726eb7ea826fa354e97986309e75acca9be29a49c74a11005629c7be9b44c"
->>>>>>> ae0ba69b
         },
         "pipfile-spec": 6,
         "requires": {
@@ -117,7 +113,6 @@
                 "sha256:50b1e4f8446b06f41be7dd6338db18e0990601dce795c2b1686458aa7e8fa7d8"
             ],
             "version": "==2021.5.30"
-<<<<<<< HEAD
         },
         "cffi": {
             "hashes": [
@@ -172,8 +167,6 @@
                 "sha256:fd78e5fee591709f32ef6edb9a015b4aa1a5022598e36227500c8f4e02328d9c"
             ],
             "version": "==1.14.5"
-=======
->>>>>>> ae0ba69b
         },
         "chardet": {
             "hashes": [
@@ -283,19 +276,11 @@
         },
         "fuzzy-search": {
             "hashes": [
-<<<<<<< HEAD
                 "sha256:0be926ec42e294cb20d89d02cb9891a68d9858fd6f1a3eea49802ec48b8eeedf",
                 "sha256:56929556f6723fb426986ae44fa1d3a6780d6d88627fd714c1d54c4f5138e288"
             ],
             "index": "pypi",
             "version": "==1.3.1"
-=======
-                "sha256:4f389ef950000c1c7d8c25d02da2bfafb878afbbf839fbcf419aee07a06b4c85",
-                "sha256:7589da3c2ea73c898d2665a6d0d47f466138fa230a7c54ef4e4651f0332f5d55"
-            ],
-            "index": "pypi",
-            "version": "==1.3.0"
->>>>>>> ae0ba69b
         },
         "idna": {
             "hashes": [
@@ -823,7 +808,6 @@
             ],
             "index": "pypi",
             "version": "==1.7.0"
-<<<<<<< HEAD
         },
         "send2trash": {
             "hashes": [
@@ -831,14 +815,11 @@
                 "sha256:c20fee8c09378231b3907df9c215ec9766a84ee20053d99fbad854fe8bd42159"
             ],
             "version": "==1.7.1"
-=======
->>>>>>> ae0ba69b
         },
         "six": {
             "hashes": [
                 "sha256:1e61c37477a1626458e36f7b1d82aa5c9b094fa4802892072e49de9c60c4c926",
                 "sha256:8abb2f1d86890a2dfb989f9a77cfcfd3e47c2a354b01111771326f8aa26e0254"
-<<<<<<< HEAD
             ],
             "markers": "python_version >= '2.7' and python_version not in '3.0, 3.1, 3.2, 3.3'",
             "version": "==1.16.0"
@@ -850,11 +831,6 @@
             ],
             "markers": "python_version >= '3.5'",
             "version": "==1.2.0"
-=======
-            ],
-            "markers": "python_version >= '2.7' and python_version not in '3.0, 3.1, 3.2, 3.3'",
-            "version": "==1.16.0"
->>>>>>> ae0ba69b
         },
         "soupsieve": {
             "hashes": [
@@ -953,7 +929,6 @@
             "hashes": [
                 "sha256:753a0374df26658f99d826cfe40394a686d05985786d946fbe4165b5148f5a7c",
                 "sha256:a7acd0977125325f516bda9735fa7142b909a8d01e8b2e4c8108d0984e6e0098"
-<<<<<<< HEAD
             ],
             "markers": "python_version >= '2.7' and python_version not in '3.0, 3.1, 3.2, 3.3, 3.4' and python_version < '4'",
             "version": "==1.26.5"
@@ -994,11 +969,6 @@
                 "sha256:bd314f8ceb488571a5ffea6cc5b9fc6cba0adaf88a9d2386b93a489751938bcd"
             ],
             "version": "==3.5.1"
-=======
-            ],
-            "index": "pypi",
-            "version": "==1.26.5"
->>>>>>> ae0ba69b
         },
         "xmltodict": {
             "hashes": [
