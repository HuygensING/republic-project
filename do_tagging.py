--- conflicted
+++ resolved
@@ -8,8 +8,8 @@
 from flair.models import SequenceTagger
 
 from republic.helper.utils import get_project_dir
-<<<<<<< HEAD
-from republic.tag.entities import tag_resolution
+from republic.nlp.entities import tag_resolution
+from republic.nlp.read import read_paragraphs
 
 
 ENTITY_TYPES = {'HOE', 'PER', 'COM', 'ORG', 'LOC', 'DAT', 'RES'}
@@ -27,10 +27,6 @@
 
 def read_para_files(para_dir: str):
     return sorted(glob.glob(os.path.join(para_dir, 'resolution*.tsv.gz')))
-=======
-from republic.nlp.entities import tag_resolution
-from republic.nlp.read import read_paragraphs
->>>>>>> b5aa0391
 
 
 def load_model(model_dir: str):
