--- conflicted
+++ resolved
@@ -25,12 +25,8 @@
 You should plan to arrive at Panther Central, but we recommend inputting “204 Brackenridge Hall” into your GPS or Mapquest for parking purposes. You’ll park in the quad and walk up the steps to Litchfield Towers, where you’ll receive a parking pass to be used in the Posvar garage. If you are arriving on Sunday, parking in the quad is free. For Saturday arrivals, you will not be parked for more than 10 minutes, but we recommend having a spare quarter for the meter, just in case.
 
 ## Arrival at Panther Central
-<<<<<<< HEAD
 
-Panther Cental is the University of Pittsburgh’s information center regarding housing, services, and daily living. They are inside in the Litchfield Towers lobby, which is located at 3990 Fifth Ave, and they are open 24/7. One of the Institute assistants will be available to greet you, and we will send their contact information in a separate email. If your trip is delayed in any way, please contact them so that they will know when to expect you.
-=======
-Panther Central is the University of Pittsburgh's information center regarding housing, services, and daily living.  They are located in Litchfield Towers lobby, which is located at 3990 Fifth Ave.  They are open 24/7.  One of the institute assistants will be available to greet you.  Their contact information will be made available in a separate email.  If your trip is delayed in anyway, please contact them so they can greet you.
->>>>>>> 4fe9795c
+Panther Cental is the University of Pittsburgh’s information center regarding housing, services, and daily living. They are inside the Litchfield Towers lobby, which is located at 3990 Fifth Ave, and they are open 24/7. One of the Institute assistants will be available to greet you, and we will send their contact information in a separate email. If your trip is delayed in any way, please contact them so that they will know when to expect you.
 
 <iframe src="https://www.google.com/maps/place/Litchfield+Towers/@40.4425768,-79.9588636,17z/data=!3m1!4b1!4m5!3m4!1s0x8834f229a4813fd1:0xc31e99c1cd40a71e!8m2!3d40.4425727!4d-79.9566749" width="600" height="450" frameborder="0" style="border:0" allowfullscreen></iframe>
 
@@ -41,12 +37,8 @@
 ## Preparing for your trip
 
 ### Weather
-<<<<<<< HEAD
 
-Pittsburgh weather during July tends towards hot and muggy, with frequent thunderstorms. Temperatures average around 85° F (30° C). You’ll want to bring an umbrella, rain jacket, and comfortable walking shoes. Although it is not usually a tropical place, Pittsburgh in July requires sunscreen, water, and patience. Bouquet Gardens is air-conditioned, as are all buildings on campus.
-=======
-Pittsburgh weather during July tends to be hot and muggy, with frequent thunderstorms.  Temperatures average around 85° F or 30° C.  You'll want to bring an umbrella, rain jacket, and comfortable walking shoes.  Though not usually a tropical place, Pittsburgh in July requires sunscreen, water, and patience.  Bouquet Gardens is air-conditioned, as are all buildings on campus.
->>>>>>> 4fe9795c
+Pittsburgh weather during July tends to be hot and muggy, with frequent thunderstorms. Temperatures average around 85° F (30° C). You’ll want to bring an umbrella, rain jacket, and comfortable walking shoes. Although it is not usually a tropical place, Pittsburgh in July requires sunscreen, water, and patience. Bouquet Gardens is air-conditioned, as are all buildings on campus.
 
 ### Power adapters and technology
 
