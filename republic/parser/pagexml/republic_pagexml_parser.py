--- conflicted
+++ resolved
@@ -142,7 +142,6 @@
     return right - left if right - left > 0 else 0
 
 
-<<<<<<< HEAD
 def get_median_normal_line_score(scores, default):
     median_score = np.median(scores)
     normal_scores = [score for score in scores if abs(score - median_score) < 50]
@@ -158,15 +157,6 @@
         print(median_score)
         print(normal_scores)
         raise
-=======
-def get_median_normal_line_score(scores, max_deviance: int = 50, debug: bool = False):
-    median_score = np.median(scores)
-    normal_scores = [score for score in scores if abs(score - median_score) < max_deviance]
-    if debug:
-        print("median_score:", median_score)
-        print("normal_scores:", normal_scores)
-    return int(np.median(normal_scores))
->>>>>>> 655f7e19
 
 
 def set_line_alignment(column: dict):
@@ -175,20 +165,10 @@
     rights = [line["coords"]["right"] for line in lines]
     widths = [line["coords"]["width"] for line in lines]
     lengths = [len(line["text"]) if line["text"] else 0 for line in lines]
-<<<<<<< HEAD
     column["metadata"]["median_normal_left"] = get_median_normal_line_score(lefts, "min")
     column["metadata"]["median_normal_right"] = get_median_normal_line_score(rights, "max")
     column["metadata"]["median_normal_width"] = get_median_normal_line_score(widths, "max")
     column["metadata"]["median_normal_length"] = get_median_normal_line_score(lengths, "max")
-=======
-    print("scores:", lengths)
-    column["metadata"]["median_normal_left"] = get_median_normal_line_score(lefts, max_deviance=40)
-    column["metadata"]["median_normal_right"] = get_median_normal_line_score(rights, max_deviance=40)
-    column["metadata"]["median_normal_width"] = get_median_normal_line_score(widths, max_deviance=50)
-    print("median_normal_score:", get_median_normal_line_score(lengths, max_deviance=10, debug=True))
-    print()
-    column["metadata"]["median_normal_length"] = get_median_normal_line_score(lengths, max_deviance=5)
->>>>>>> 655f7e19
     for ti, tr in enumerate(column["textregions"]):
         for li, line in enumerate(tr["lines"]):
             line["metadata"] = {"id": column["metadata"]["id"] + f"-tr-{ti}-line-{li}"}
