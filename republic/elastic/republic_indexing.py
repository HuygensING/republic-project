import datetime
import json
import copy
import re
from typing import Union, Dict
from elasticsearch import Elasticsearch, RequestError
from fuzzy_search.fuzzy_match import PhraseMatch
from fuzzy_search.fuzzy_phrase_searcher import FuzzyPhraseSearcher
from fuzzy_search.fuzzy_phrase_model import PhraseModel

from settings import text_repo_url
from republic.download.text_repo import TextRepo
import republic.parser.pagexml.pagexml_meeting_parser as meeting_parser
import republic.parser.republic_file_parser as file_parser
import republic.parser.republic_inventory_parser as inv_parser
import republic.parser.hocr.republic_base_page_parser as hocr_base_parser
import republic.parser.hocr.republic_page_parser as hocr_page_parser
import republic.parser.hocr.republic_paragraph_parser as hocr_para_parser
import republic.model.resolution_phrase_model as rpm
from republic.model.republic_date import RepublicDate, make_republic_date
from republic.model.republic_hocr_model import HOCRPage
from republic.model.republic_phrase_model import category_index
from republic.model.republic_pagexml_model import parse_derived_coords
from republic.model.republic_document_model import Meeting, get_meeting_resolutions, Resolution
from republic.config.republic_config import set_config_inventory_num
from republic.fuzzy.fuzzy_context_searcher import FuzzyContextSearcher
from republic.elastic.republic_retrieving import create_es_scan_doc, create_es_page_doc
from republic.helper.metadata_helper import get_per_page_type_index
import republic.parser.pagexml.republic_pagexml_parser as pagexml_parser
from republic.helper.annotation_helper import make_hash_id
import republic.elastic.republic_retrieving as rep_es


def add_pagexml_page_types(es: Elasticsearch, inv_config: dict) -> None:
    inv_metadata = rep_es.retrieve_inventory_metadata(es, inv_config["inventory_num"], inv_config)
    page_type_index = get_per_page_type_index(inv_metadata)
    pages = rep_es.retrieve_inventory_pages(es, inv_config["inventory_num"], inv_config)
    for pi, page in enumerate(sorted(pages, key=lambda x: x['metadata']['page_num'])):
        if page["metadata"]["page_num"] not in page_type_index:
            page['metadata']['page_type'] = "empty_page"
        else:
            page['metadata']['page_type'] = page_type_index[page['metadata']['page_num']]
        es.index(index=inv_config["page_index"], id=page['metadata']['id'], body=page)
        print(page['metadata']['id'], page["metadata"]["page_type"])


def delete_es_index(es: Elasticsearch, index: str):
    if es.indices.exists(index=index):
        print('exists, deleting')
        es.indices.delete(index=index)


def clone_index(es:Elasticsearch, original_index: str, new_index: str):
    # 1. make sure the clone index doesn't exist
    if es.indices.exists(index=new_index):
        #raise ValueError("index already exists")
        print("deleting clone index:", new_index)
        print(es.indices.delete(index=new_index))
    # 2. set original index to read-only
    print(f"setting original index {original_index} to read-only")
    print(es.indices.put_settings(index=original_index, body={"index.blocks.write": True}))
    # 3. clone the index
    print(f"cloning original index {original_index} to {new_index}")
    print(es.indices.clone(index=original_index, target=new_index))
    # 4. set original index to read-write
    print(f"setting original index {original_index} to read-write")
    print(es.indices.put_settings(index=original_index, body={"index.blocks.write": False}))


def index_inventory_metadata(es: Elasticsearch, inventory_metadata: dict, config: dict):
    inventory_metadata['index_timestamp'] = datetime.datetime.now()
    es.index(index=config['inventory_index'], doc_type=config['inventory_doc_type'],
             id=inventory_metadata['inventory_num'], body=inventory_metadata)


def index_scan(es: Elasticsearch, scan_hocr: dict, config: dict):
    doc = create_es_scan_doc(scan_hocr)
    doc['metadata']['index_timestamp'] = datetime.datetime.now()
    es.index(index=config['scan_index'], doc_type=config['scan_doc_type'],
             id=scan_hocr['metadata']['id'], body=doc)


def index_page(es: Elasticsearch, page_hocr: dict, config: dict):
    doc = create_es_page_doc(page_hocr)
    doc['metadata']['index_timestamp'] = datetime.datetime.now()
    es.index(index=config['page_index'], doc_type=config['page_doc_type'],
             id=page_hocr['metadata']['id'], body=doc)


def index_lemmata(es: Elasticsearch, lemma_index: dict, config: dict):
    for lemma in lemma_index:
        lemma_doc = rep_es.create_es_index_lemma_doc(lemma, lemma_index, config)
        doc_id = f'{config["inventory_num"]}---{normalize_lemma(lemma)}'
        try:
            es.index(index=config['lemma_index'], doc_type=config['lemma_doc_type'], id=doc_id, body=lemma_doc)
        except RequestError:
            print(f'Error indexing lemma term with id {doc_id}')
            raise


def normalize_lemma(lemma):
    lemma = lemma.replace(' ', '_').replace('/', '_').replace('ê', 'e')
    return lemma


def index_inventory_from_zip(es: Elasticsearch, inventory_num: int, inventory_config: dict):
    text_repo = TextRepo(text_repo_url)
    for scan_doc in inv_parser.parse_inventory_from_zip(inventory_num, inventory_config):
        version_info = text_repo.get_last_version_info(scan_doc["metadata"]["id"],
                                                       file_type=inventory_config['ocr_type'])
        scan_doc["version"] = version_info
        if not scan_doc:
            continue
        print("Indexing scan", scan_doc["metadata"]["id"])
        index_scan(es, scan_doc, inventory_config)
        if 'double_page' not in scan_doc['metadata']['scan_type']:
            continue
        if inventory_config['ocr_type'] == 'hocr':
            pages_doc = hocr_page_parser.parse_double_page_scan(scan_doc, inventory_config)
        else:
            pages_doc = pagexml_parser.split_pagexml_scan(scan_doc)
        for page_doc in pages_doc:
            page_doc["version"] = version_info
            index_page(es, page_doc, inventory_config)


def index_inventory_from_text_repo(es, inv_num, inventory_config: Dict[str, any], ignore_version: bool = False):
    text_repo = TextRepo(text_repo_url)
    inventory_metadata = rep_es.retrieve_inventory_metadata(es, inv_num, inventory_config)
    if "num_scans" not in inventory_metadata:
        return None
    for scan_num in range(1, inventory_metadata["num_scans"]+1):
        scan_doc = rep_es.parse_latest_version(es, text_repo, scan_num, inventory_metadata,
                                               inventory_config, ignore_version=ignore_version)
        if not scan_doc:
            continue
        print("Indexing scan", scan_doc["metadata"]["id"])
        index_scan(es, scan_doc, inventory_config)
        if 'double_page' not in scan_doc['metadata']['scan_type']:
            continue
        if inventory_config['ocr_type'] == 'hocr':
            pages_doc = hocr_page_parser.parse_double_page_scan(scan_doc, inventory_config)
        else:
            pages_doc = pagexml_parser.split_pagexml_scan(scan_doc)
        for page_doc in pages_doc:
            page_doc["version"] = scan_doc["version"]
            index_page(es, page_doc, inventory_config)


def index_hocr_inventory(es: Elasticsearch, inventory_num: int, base_config: dict, base_dir: str):
    inventory_config = set_config_inventory_num(inventory_num, ocr_type="hocr",
                                                default_config=base_config, base_dir=base_dir)
    # print(inventory_config)
    scan_files = file_parser.get_hocr_files(inventory_config['hocr_dir'])
    for scan_file in scan_files:
        scan_hocr = hocr_page_parser.get_scan_hocr(scan_file, config=inventory_config)
        if not scan_hocr:
            continue
        if 'double_page' in scan_hocr['metadata']['scan_type']:
            # print('double page scan:', scan_hocr['scan_num'], scan_hocr['scan_type'])
            pages_hocr = hocr_page_parser.parse_double_page_scan(scan_hocr, inventory_config)
            for page_hocr in pages_hocr:
                # print(inventory_num, page_hocr['page_num'], page_hocr['page_type'])
                index_page(es, page_hocr, inventory_config)
        else:
            # print('NOT DOUBLE PAGE:', scan_hocr['scan_num'], scan_hocr['scan_type'])
            index_scan(es, scan_hocr, inventory_config)
            continue


def index_pre_split_column_inventory(es: Elasticsearch, pages_info: dict, config: dict, delete_index: bool = False):
    numbering = 0
    if delete_index:
        delete_es_index(es, config['page_index'])
    for doc_id in pages_info:
        numbering += 1
        page_doc = hocr_page_parser.make_page_doc(doc_id, pages_info, config)
        page_doc['num_columns'] = len(page_doc['columns'])
        try:
            page_type = hocr_page_parser.get_page_type(page_doc, config, debug=False)
        except TypeError:
            print(json.dumps(page_doc, indent=2))
            raise
        page_doc['page_type'] = page_type
        page_doc['is_parseable'] = True if page_type != 'bad_page' else False
        if hocr_base_parser.is_title_page(page_doc, config['title_page']):
            # reset numbering
            numbering = 1
            # page_doc['page_type'] += ['title_page']
            page_doc['is_title_page'] = True
        else:
            page_doc['is_title_page'] = False
        page_doc['type_page_num'] = numbering
        page_doc['type_page_num_checked'] = False
        ##################################
        # DIRTY HACK FOR INVENTORY 3780! #
        if page_doc['page_num'] in [89, 563, 565]:
            if 'title_page' not in page_doc['page_type']:
                page_doc['page_type'] += ['title_page']
            page_doc['is_title_page'] = True
        ##################################
        page_es_doc = create_es_page_doc(page_doc)
        print(config['inventory_num'], page_doc['page_num'], page_doc['page_type'])
        page_doc['metadata']['index_timestamp'] = datetime.datetime.now()
        es.index(index=config['page_index'], doc_type=config['page_doc_type'], id=doc_id, body=page_es_doc)
        # print(doc_id, page_type, numbering)


def index_inventory_hocr_scans(es: Elasticsearch, config: dict):
    scan_files = file_parser.get_hocr_files(config['hocr_dir'])
    for scan_file in scan_files:
        scan_hocr = hocr_page_parser.get_scan_hocr(scan_file, config=config)
        if not scan_hocr:
            continue
        print("Indexing scan", scan_hocr["id"])
        scan_es_doc = create_es_scan_doc(scan_hocr)
        scan_es_doc['metadata']['index_timestamp'] = datetime.datetime.now()
        es.index(index=config['scan_index'], doc_type=config['scan_doc_type'],
                 id=scan_es_doc['id'], body=scan_es_doc)


def index_inventory_hocr_pages(es: Elasticsearch, inventory_num: int, config: dict):
    scans_hocr: list = rep_es.retrieve_inventory_hocr_scans(es, inventory_num, config)
    print('number of scans:', len(scans_hocr))
    for scan_hocr in scans_hocr:
        if 'double_page' in scan_hocr['scan_type']:
            pages_hocr = hocr_page_parser.parse_double_page_scan(scan_hocr, config)
            for page_hocr in pages_hocr:
                print('Indexing page', page_hocr['id'])
                index_page(es, page_hocr, config)
        elif 'small' in scan_hocr['scan_type']:
            scan_hocr['page_type'] = ['empty_page', 'book_cover']
            scan_hocr['columns'] = []
            if scan_hocr['scan_num'] == 1:
                scan_hocr['id'] = '{}-page-1'.format(scan_hocr['scan_num'])
            else:
                scan_hocr['id'] = '{}-page-{}'.format(scan_hocr['scan_num'], scan_hocr['scan_num'] * 2 - 2)
            index_page(es, scan_hocr, config)
        else:
            print('Non-double page:', scan_hocr['scan_num'], scan_hocr['scan_type'])


def index_paragraphs(es: Elasticsearch, fuzzy_searcher: FuzzyContextSearcher,
                     inventory_num: int, inventory_config: dict):
    current_date = hocr_para_parser.initialize_current_date(inventory_config)
    page_docs = rep_es.retrieve_resolution_pages(es, inventory_num, inventory_config)
    print('Pages retrieved:', len(page_docs), '\n')
    for page_doc in sorted(page_docs, key=lambda x: x['page_num']):
        if 'resolution_page' not in page_doc['page_type']:
            continue
        try:
            hocr_page = HOCRPage(page_doc, inventory_config)
        except KeyError:
            print('Error parsing page', page_doc['id'])
            continue
            # print(json.dumps(page_doc, indent=2))
            # raise
        paragraphs, header = hocr_para_parser.get_resolution_page_paragraphs(hocr_page, inventory_config)
        for paragraph_order, paragraph in enumerate(paragraphs):
            matches = fuzzy_searcher.find_candidates(paragraph['text'], include_variants=True)
            if hocr_para_parser.matches_resolution_phrase(matches):
                paragraph['metadata']['type'] = 'resolution'
            current_date = hocr_para_parser.track_meeting_date(paragraph, matches, current_date, inventory_config)
            paragraph['metadata']['keyword_matches'] = matches
            for match in matches:
                if match['match_keyword'] in category_index:
                    category = category_index[match['match_keyword']]
                    match['match_category'] = category
                    paragraph['metadata']['categories'].add(category)
            paragraph['metadata']['categories'] = list(paragraph['metadata']['categories'])
            del paragraph['lines']
            paragraph['metadata']['index_timestamp'] = datetime.datetime.now()
            es.index(index=inventory_config['paragraph_index'], doc_type=inventory_config['paragraph_doc_type'],
                     id=paragraph['metadata']['paragraph_id'], body=paragraph)


def index_meetings_inventory(es: Elasticsearch, inv_num: int, inv_config: dict) -> None:
    # pages = retrieve_pagexml_resolution_pages(es, inv_num, inv_config)
    pages = rep_es.retrieve_resolution_pages(es, inv_num, inv_config)
    pages.sort(key=lambda page: page['metadata']['page_num'])
    inv_metadata = rep_es.retrieve_inventory_metadata(es, inv_num, inv_config)
    prev_date: RepublicDate = make_republic_date(inv_metadata['period_start'])
    if not pages:
        print('No pages retrieved for inventory', inv_num)
        return None
    for mi, meeting in enumerate(meeting_parser.get_meeting_dates(pages, inv_config, inv_metadata)):
        if meeting.metadata['num_lines'] > 4000:
            # exceptionally long meeting docs probably contain multiple meetings
            # so quarantine these
            meeting.metadata['date_shift_status'] = 'quarantined'
            # print('Error: too many lines for meeting on date', meeting.metadata['meeting_date'])
            # continue
        meeting_date_string = 'None'
        for missing_meeting in add_missing_dates(prev_date, meeting):
            missing_meeting.metadata['index_timestamp'] = datetime.datetime.now()
            es.index(index=inv_config['meeting_index'], doc_type=inv_config['meeting_doc_type'],
                     id=missing_meeting.id, body=missing_meeting.json(with_columns=True, with_scan_versions=True))

        meeting.scan_versions = meeting_parser.get_meeting_scans_version(meeting)
        meeting_parser.clean_lines(meeting.lines, clean_copy=False)
        if meeting.metadata['has_meeting_date_element']:
            for evidence in meeting.metadata['evidence']:
                if evidence['metadata_field'] == 'meeting_date':
                    meeting_date_string = evidence['matches'][-1]['match_string']
        page_num = int(meeting.columns[0]['metadata']['page_id'].split('page-')[1])
        num_lines = meeting.metadata['num_lines']
        meeting_id = meeting.metadata['id']
        print(
            f"{mi}\t{meeting_id}\t{meeting_date_string: <30}\tnum_lines: {num_lines}\tpage: {page_num}")

        # print('Indexing meeting on date', meeting.metadata['meeting_date'],
        #      '\tdate_string:', meeting_date_string,
        #      '\tnum meeting lines:', meeting.metadata['num_lines'])
        prev_date = meeting.date
        try:
            meeting.metadata['index_timestamp'] = datetime.datetime.now()
            if meeting.metadata['date_shift_status'] == 'quarantined':
                quarantine_index = inv_config['meeting_index'] + '_quarantine'
                es.index(index=quarantine_index, doc_type=inv_config['meeting_doc_type'],
                         id=meeting.id, body=meeting.json(with_columns=True, with_scan_versions=True))
            else:
                es.index(index=inv_config['meeting_index'], doc_type=inv_config['meeting_doc_type'],
                         id=meeting.id, body=meeting.json(with_columns=True, with_scan_versions=True))
        except RequestError:
            print('skipping doc')
            continue
    return None


<<<<<<< HEAD
def add_missing_dates(prev_date: RepublicDate, meeting: Meeting):
=======
def add_missing_dates(prev_date: Union[RepublicDate, None], meeting: Meeting):
    if prev_date is None:
        prev_date = meeting.meeting_date - datetime.timedelta(days=1)
        print('prev_date:', prev_date.isoformat(), '\tcurr_date:', meeting.date.isoformat())
>>>>>>> 98896344
    missing = (meeting.date - prev_date).days - 1
    if missing > 0:
        print('missing days:', missing)
    for diff in range(1, missing+1):
        # create a new meeting doc for the missing date, with data copied from the current meeting
        # as most likely the missing date is a non-meeting date with 'nihil actum est'
        missing_date = prev_date.date + datetime.timedelta(days=diff)
        missing_date = RepublicDate(missing_date.year, missing_date.month, missing_date.day)
        missing_meeting = copy.deepcopy(meeting)
        missing_meeting.metadata['id'] = f'meeting-{missing_date.isoformat()}-session-1'
        missing_meeting.id = missing_meeting.metadata['id']
        missing_meeting.metadata['meeting_date'] = missing_date.isoformat()
        missing_meeting.metadata['year'] = missing_date.year
        missing_meeting.metadata['meeting_month'] = missing_date.month
        missing_meeting.metadata['meeting_day'] = missing_date.day
        missing_meeting.metadata['meeting_weekday'] = missing_date.day_name
        missing_meeting.metadata['is_workday'] = missing_date.is_work_day()
        missing_meeting.metadata['session'] = None
        missing_meeting.metadata['president'] = None
        missing_meeting.metadata['attendants_list_id'] = None
        evidence_lines = set([evidence['line_id'] for evidence in missing_meeting.metadata['evidence']])
        keep_columns = []
        num_lines = 0
        num_words = 0
        missing_meeting.lines = []
        for column in missing_meeting.columns:
            keep_textregions = []
            for textregion in column['textregions']:
                keep_lines = []
                for line in textregion['lines']:
                    if len(evidence_lines) > 0:
                        keep_lines += [line]
                        missing_meeting.lines += [line]
                        num_lines += 1
                        if line['text']:
                            num_words += len([word for word in re.split(r'\W+', line['text']) if word != ''])
                    else:
                        break
                    if line['metadata']['id'] in evidence_lines:
                        evidence_lines.remove(line['metadata']['id'])
                textregion['lines'] = keep_lines
                if len(textregion['lines']) > 0:
                    textregion['coords'] = parse_derived_coords(textregion['lines'])
                    keep_textregions += [textregion]
            column['textregions'] = keep_textregions
            if len(column['textregions']) > 0:
                column['coords'] = parse_derived_coords(column['textregions'])
                keep_columns += [column]
        missing_meeting.columns = keep_columns
        missing_meeting.metadata['num_columns'] = len(missing_meeting.columns)
        missing_meeting.metadata['num_lines'] = num_lines
        missing_meeting.metadata['num_words'] = num_words
        missing_meeting.scan_versions = meeting_parser.get_meeting_scans_version(missing_meeting)
        meeting_parser.clean_lines(missing_meeting.lines, clean_copy=False)
        print('missing meeting:', missing_meeting.id)
        yield missing_meeting


def configure_resolution_searchers():
    opening_searcher_config = {
        'filter_distractors': True,
        'include_variants': True,
        'max_length_variance': 3
    }
    opening_searcher = FuzzyPhraseSearcher(opening_searcher_config)
    opening_phrase_model = PhraseModel(model=rpm.proposition_opening_phrases)
    opening_searcher.index_phrase_model(opening_phrase_model)
    verb_searcher_config = {
        'max_length_variance': 1
    }
    verb_searcher = FuzzyPhraseSearcher(verb_searcher_config)
    verb_phrase_model = PhraseModel(model=rpm.proposition_verbs)
    verb_searcher.index_phrase_model(verb_phrase_model)
    return opening_searcher, verb_searcher


def index_inventory_resolutions(es: Elasticsearch, inv_config: dict):
    opening_searcher, verb_searcher = configure_resolution_searchers()
    query = {
        'query': {
            'bool': {
                'must': [
                    {'match': {'metadata.inventory_num': inv_config['inventory_num']}}
                ]
            }
        }
    }
    for hit in rep_es.scroll_hits(es, query, index=inv_config['meeting_index'], doc_type="meeting", size=2):
        print(hit['_id'])
        meeting_json = hit['_source']
        meeting = Meeting(meeting_json['metadata'], columns=meeting_json['columns'],
                          scan_versions=meeting_json['scan_versions'])
        for resolution in get_meeting_resolutions(meeting, opening_searcher, verb_searcher):
            es.index(index=inv_config['resolution_index'], id=resolution.metadata['id'], body=resolution.json())


def index_meeting_resolutions(es: Elasticsearch, meeting: Meeting, opening_searcher: FuzzyPhraseSearcher,
                              verb_searcher: FuzzyPhraseSearcher, inv_config: dict) -> None:
    for resolution in get_meeting_resolutions(meeting, opening_searcher, verb_searcher):
        index_resolution(es, resolution, inv_config)


def index_resolution(es: Elasticsearch, resolution: Union[dict, Resolution], config: dict):
    """Index an individual resolution.

    :param es: the elasticsearch instance to use for indexing
    :type es: Elasticsearch
    :param resolution: the resolution to index, either Resolution class instance or a dictionary
    :type resolution: Union[Resolution, dict]
    :param config: a configuration dictionary containing index names
    :type config: dict
    """
    resolution_json = resolution.json() if isinstance(resolution, Resolution) else resolution
    es.index(index=config['resolution_index'], id=resolution_json['metadata']['id'], body=resolution_json)


def index_resolution_phrase_matches(es: Elasticsearch, inv_config: dict):
    searcher = make_resolution_phrase_model_searcher()
    for resolution in rep_es.scroll_inventory_resolutions(es, inv_config):
        print('indexing phrase matches for resolution', resolution.metadata['id'])
        for paragraph in resolution.paragraphs:
            doc = {'id': paragraph.metadata['id'], 'text': paragraph.text}
            for match in searcher.find_matches(doc):
                index_resolution_phrase_match(es, match, inv_config)


def index_resolution_phrase_match(es: Elasticsearch, phrase_match: Union[dict, PhraseMatch], config: dict):
    # make sure match object is json dictionary
    match_json = phrase_match.json() if isinstance(phrase_match, PhraseMatch) else phrase_match
    # generate stable id based on match offset, end and text_id
    match_json['id'] = make_hash_id(match_json)
    es.index(index=config['phrase_match_index'], id=match_json['id'], body=match_json)


def make_resolution_phrase_model_searcher() -> FuzzyPhraseSearcher:
    resolution_phrase_searcher_config = {
        'filter_distractors': True,
        'include_variants': True,
        'max_length_variance': 3,
        'levenshtein_threshold': 0.7,
        'char_match_threshold': 0.7
    }
    resolution_phrase_searcher = FuzzyPhraseSearcher(resolution_phrase_searcher_config)

    phrases = rpm.proposition_reason_phrases + rpm.proposition_closing_phrases + rpm.decision_phrases + \
              rpm.resolution_link_phrases + rpm.prefix_phrases + rpm.organisation_phrases + \
              rpm.location_phrases + rpm.esteem_titles + rpm.person_role_phrases + rpm.military_phrases + \
              rpm.misc + rpm.provinces + rpm.proposition_opening_phrases

    for phrase in phrases:
        if 'max_offset' in phrase:
            del phrase['max_offset']

    resolution_phrase_phrase_model = PhraseModel(model=phrases)
    resolution_phrase_searcher.index_phrase_model(resolution_phrase_phrase_model)
    return resolution_phrase_searcher<|MERGE_RESOLUTION|>--- conflicted
+++ resolved
@@ -327,14 +327,7 @@
     return None
 
 
-<<<<<<< HEAD
 def add_missing_dates(prev_date: RepublicDate, meeting: Meeting):
-=======
-def add_missing_dates(prev_date: Union[RepublicDate, None], meeting: Meeting):
-    if prev_date is None:
-        prev_date = meeting.meeting_date - datetime.timedelta(days=1)
-        print('prev_date:', prev_date.isoformat(), '\tcurr_date:', meeting.date.isoformat())
->>>>>>> 98896344
     missing = (meeting.date - prev_date).days - 1
     if missing > 0:
         print('missing days:', missing)
